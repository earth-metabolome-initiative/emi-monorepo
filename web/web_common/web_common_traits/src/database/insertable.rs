//! Submodule defining traits regarding tables that can be extended with new
//! rows.
use common_traits::prelude::BuilderError;

/// A trait for types that can be inserted into the database.
pub trait Insertable {
    /// The associated type which can be constructed in the frontend or backend
    /// to execute the insert operation.
    type InsertableVariant: InsertableVariant<Row = Self>;
    /// The associated builder type which can be constructed in the frontend or
    /// backend to create the insertable variant.
    type InsertableBuilder: InsertableBuilder<Row = Self, Product = Self::InsertableVariant>;

    /// Returns a new insertable variant builder.
    fn new() -> Self::InsertableBuilder {
        Default::default()
    }
}

/// A trait for types that can be constructed in the frontend or backend to
/// execute the insert operation.
pub trait InsertableVariant {
    /// The associated row type which can be inserted into the database.
    type Row: Insertable<InsertableVariant = Self, InsertableBuilder = Self::InsertableBuilder>;
    /// The type of connection to the database.
    type Conn;
    /// The builder type which can be constructed in the frontend or backend to
    /// create the insertable variant.
    type InsertableBuilder: InsertableBuilder<Row = Self::Row, Product = Self>;
    /// The expected user ID type.
    type UserId;

    /// Inserts the row into the database.
    ///
    /// # Arguments
    ///
    /// * `user_id` - The user ID.
    /// * `conn` - The connection to the database.
    ///
    /// # Returns
    ///
    /// The inserted row, if the operation was successful.
<<<<<<< HEAD
    ///
    /// # Errors
    ///
    /// * If the row cannot be inserted.
    /// * If the user is not authorized to insert the row.
    fn insert(
        self,
        user_id: &Self::UserId,
        conn: &mut Self::Conn,
    ) -> impl core::future::Future<
        Output = Result<
            Self::Row,
            InsertError<<Self::InsertableBuilder as common_traits::prelude::Builder>::Attribute>,
        >,
    >;
}

#[cfg(feature = "backend")]
/// A trait for types that can be constructed in the backend only to
/// execute the insert operation without a user ID.
pub trait BackendInsertableVariant: InsertableVariant {
    /// Inserts the row into the database.
    ///
    /// # Arguments
    ///
    /// * `conn` - The connection to the database.
    ///
    /// # Returns
    ///
    /// The inserted row, if the operation was successful.
    ///
    /// # Errors
    ///
    /// * If the row cannot be inserted.
    fn backend_insert(
        self,
=======
    /// 
    /// # Errors
    /// 
    /// * If the row cannot be inserted.
    /// * If the user is not authorized to insert the row.
    /// 
    fn insert(
        self,
        user_id: &Self::UserId,
>>>>>>> 341a3859
        conn: &mut Self::Conn,
    ) -> impl core::future::Future<
        Output = Result<
            Self::Row,
            InsertError<<Self::InsertableBuilder as common_traits::prelude::Builder>::Attribute>,
        >,
    >;
}

/// A trait for types that can be constructed in the frontend or backend to
/// create the insertable variant.
pub trait InsertableBuilder:
    common_traits::prelude::Builder<
    Object = <Self as InsertableBuilder>::Product,
    Error = InsertError<<Self as common_traits::prelude::Builder>::Attribute>,
>
{
    /// The associated row type which can be inserted into the database.
    type Row: Insertable<InsertableBuilder = Self, InsertableVariant = Self::Product>;
    /// The product that can be created by the builder.
    type Product: InsertableVariant<Row = Self::Row, InsertableBuilder = Self>
        + TryInto<Self, Error = Self::Error>;
}

/// Enumeration of the possible errors associated to the frontend insert
/// operations.
pub enum InsertError<FieldName> {
    /// A build error occurred.
    BuilderError(BuilderError<FieldName>),
    /// A validation error occurred.
    ValidationError(validation_errors::Error<FieldName>),
    /// A diesel error occurred.
    DieselError(diesel::result::Error),
    /// A server error occurred.
    ServerError(server_errors::Error),
}

impl<FieldName: core::fmt::Display> core::error::Error for InsertError<FieldName> {}

impl<FieldName: core::fmt::Display> core::fmt::Display for InsertError<FieldName> {
    fn fmt(&self, f: &mut core::fmt::Formatter) -> core::fmt::Result {
        match self {
<<<<<<< HEAD
            InsertError::BuilderError(error) => {
                <BuilderError<FieldName> as core::fmt::Display>::fmt(error, f)
            }
            InsertError::ValidationError(error) => {
                <validation_errors::Error<FieldName> as core::fmt::Display>::fmt(error, f)
            }
            InsertError::DieselError(error) => {
                <diesel::result::Error as core::fmt::Display>::fmt(error, f)
            }
            InsertError::ServerError(error) => {
                <server_errors::Error as core::fmt::Display>::fmt(error, f)
            }
=======
            InsertError::BuilderError(error) => <BuilderError<FieldName> as core::fmt::Display>::fmt(error, f),
            InsertError::ValidationError(error) => <validation_errors::Error<FieldName> as core::fmt::Display>::fmt(error, f),
            InsertError::DieselError(error) => <diesel::result::Error as core::fmt::Display>::fmt(error, f),
            InsertError::ServerError(error) => <server_errors::Error as core::fmt::Display>::fmt(error, f),
>>>>>>> 341a3859
        }
    }
}

impl<FieldName: core::fmt::Display> core::fmt::Debug for InsertError<FieldName> {
    fn fmt(&self, f: &mut core::fmt::Formatter) -> core::fmt::Result {
        <InsertError<FieldName> as core::fmt::Display>::fmt(self, f)
    }
}

impl<FieldName> From<BuilderError<FieldName>> for InsertError<FieldName> {
    fn from(error: BuilderError<FieldName>) -> Self {
        InsertError::BuilderError(error)
    }
}

impl<FieldName> From<validation_errors::Error<FieldName>> for InsertError<FieldName> {
    fn from(error: validation_errors::Error<FieldName>) -> Self {
        InsertError::ValidationError(error)
    }
}

impl<FieldName> From<validation_errors::SingleFieldError<FieldName>> for InsertError<FieldName> {
    fn from(error: validation_errors::SingleFieldError<FieldName>) -> Self {
        let validation_error: validation_errors::Error<FieldName> = error.into();
        validation_error.into()
    }
}

impl<FieldName> From<validation_errors::DoubleFieldError<FieldName>> for InsertError<FieldName> {
    fn from(error: validation_errors::DoubleFieldError<FieldName>) -> Self {
        let validation_error: validation_errors::Error<FieldName> = error.into();
        validation_error.into()
    }
}

impl<FieldName> From<diesel::result::Error> for InsertError<FieldName> {
    fn from(error: diesel::result::Error) -> Self {
        InsertError::DieselError(error)
    }
}

impl<FieldName> From<server_errors::Error> for InsertError<FieldName> {
    fn from(error: server_errors::Error) -> Self {
        InsertError::ServerError(error)
    }
}<|MERGE_RESOLUTION|>--- conflicted
+++ resolved
@@ -40,7 +40,6 @@
     /// # Returns
     ///
     /// The inserted row, if the operation was successful.
-<<<<<<< HEAD
     ///
     /// # Errors
     ///
@@ -77,17 +76,7 @@
     /// * If the row cannot be inserted.
     fn backend_insert(
         self,
-=======
-    /// 
-    /// # Errors
-    /// 
-    /// * If the row cannot be inserted.
-    /// * If the user is not authorized to insert the row.
-    /// 
-    fn insert(
-        self,
         user_id: &Self::UserId,
->>>>>>> 341a3859
         conn: &mut Self::Conn,
     ) -> impl core::future::Future<
         Output = Result<
@@ -130,7 +119,6 @@
 impl<FieldName: core::fmt::Display> core::fmt::Display for InsertError<FieldName> {
     fn fmt(&self, f: &mut core::fmt::Formatter) -> core::fmt::Result {
         match self {
-<<<<<<< HEAD
             InsertError::BuilderError(error) => {
                 <BuilderError<FieldName> as core::fmt::Display>::fmt(error, f)
             }
@@ -143,12 +131,6 @@
             InsertError::ServerError(error) => {
                 <server_errors::Error as core::fmt::Display>::fmt(error, f)
             }
-=======
-            InsertError::BuilderError(error) => <BuilderError<FieldName> as core::fmt::Display>::fmt(error, f),
-            InsertError::ValidationError(error) => <validation_errors::Error<FieldName> as core::fmt::Display>::fmt(error, f),
-            InsertError::DieselError(error) => <diesel::result::Error as core::fmt::Display>::fmt(error, f),
-            InsertError::ServerError(error) => <server_errors::Error as core::fmt::Display>::fmt(error, f),
->>>>>>> 341a3859
         }
     }
 }
