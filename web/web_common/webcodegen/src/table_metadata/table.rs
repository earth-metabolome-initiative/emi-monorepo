use std::collections::HashSet;

use diesel::pg::PgConnection;
use diesel::result::Error as DieselError;
use diesel::{
    BoolExpressionMethods, ExpressionMethods, JoinOnDsl, NullableExpressionMethods, QueryDsl,
    Queryable, QueryableByName, RunQueryDsl, Selectable, SelectableHelper, TextExpressionMethods,
};
use itertools::Itertools;
use prettyplease::unparse;
use proc_macro2::TokenStream;
use quote::quote;
use std::path::Path;
use syn::{File, Ident};

use crate::errors::WebCodeGenError;
use crate::CheckConstraint;
use crate::Column;
use crate::Index;
use crate::TableConstraint;
<<<<<<< HEAD

use super::PgType;
=======
>>>>>>> 3f9b20f2

/// Struct defining the `information_schema.tables` table.
#[derive(Queryable, QueryableByName, PartialEq, Eq, Selectable, Debug)]
#[diesel(table_name = crate::schema::tables)]
pub struct Table {
    pub table_catalog: String,
    pub table_schema: String,
    pub table_name: String,
    pub table_type: String,
    pub self_referencing_column_name: Option<String>,
    pub reference_generation: Option<String>,
    pub user_defined_type_catalog: Option<String>,
    pub user_defined_type_schema: Option<String>,
    pub user_defined_type_name: Option<String>,
    pub is_insertable_into: String,
    pub is_typed: String,
    pub commit_action: Option<String>,
}

impl Table {
    /// Returns the name of the struct converted from the table name.
    pub fn struct_name(&self) -> String {
        self.singular_table_name()
            .split('_')
            .map(|s| {
                let mut chars = s.chars();
                match chars.next() {
                    None => String::new(),
                    Some(f) => f.to_uppercase().chain(chars).collect(),
                }
            })
            .collect()
    }

    /// Returns the singular name of the table.
    pub fn singular_table_name(&self) -> String {
        // TODO: make singular
        self.table_name.clone()
    }

    /// Shared traits for all tables.
    pub fn shared_traits() -> TokenStream {
        quote! {
            pub trait Connection {
                type Error: std::error::Error;
            }

            #[cfg(feature = "diesel")]
            impl Connection for diesel_async::AsyncPgConnection {
                type Error = diesel::result::Error;
            }
        }
    }

    /// Defines the insertion-related traits.
    pub fn insert_variant_trait() -> TokenStream {
        quote! {
            #[cfg(feature = "diesel")]
            pub trait IntoSessionInsertVariant {
                type SessionInsertVariant: InsertableVariant<diesel_async::AsyncPgConnection>;

                fn into_session_insert_variant(self, created_by: i32) -> Self::SessionInsertVariant;
            }

            pub trait InsertableVariant<C: Connection> {
                type Row;

                async fn insert(&self, conn: &mut C) -> Result<Self::Row, C::Error>;
            }
        }
    }

    /// Defines the update-related traits.
    pub fn update_variant_trait() -> TokenStream {
        quote! {
            #[cfg(feature = "diesel")]
            pub trait IntoSessionUpdateVariant {
                type SessionUpdateVariant: UpdateableVariant<diesel_async::AsyncPgConnection>;

                fn into_session_update_variant(self, updated_by: i32) -> Self::SessionUpdateVariant;
            }

            pub trait UpdateableVariant<C: Connection> {
                type Row;

                async fn update(&self, conn: &mut C) -> Result<Self::Row, C::Error>;
            }
        }
    }

    /// Defines the HasFilterVariant trait.
    pub fn filter_variant_trait() -> TokenStream {
        quote! {
            pub trait HasFilterVariant {
                type FilterVariant;
            }
        }
    }

    /// Returns all relevant traits for the table.
    pub fn traits() -> TokenStream {
        let shared_traits = Self::shared_traits();
        let insert_variant_trait = Self::insert_variant_trait();
        let update_variant_trait = Self::update_variant_trait();
        let filter_variant_trait = Self::filter_variant_trait();
        quote! {
            #shared_traits
            #insert_variant_trait
            #update_variant_trait
            #filter_variant_trait
        }
    }

    /// Writes all the tables syn version to a file.
    pub fn write_all(
        conn: &mut PgConnection,
        output_path: &Path,
        table_catalog: &str,
        table_schema: Option<&str>,
    ) -> Result<(), WebCodeGenError> {
        let tables = Table::load_all(conn, table_catalog, table_schema)?;

        let schema = tables
            .iter()
            .map(|table| table.to_schema(conn))
            .collect::<Result<Vec<TokenStream>, WebCodeGenError>>()?;

        let table_structs = tables
            .iter()
            .map(|table| table.to_syn(conn))
            .collect::<Result<Vec<TokenStream>, WebCodeGenError>>()?;

        let table_idents = tables
            .iter()
            .map(|table| Ident::new(&table.table_name, proc_macro2::Span::call_site()));

        let user_defined_types = tables
            .iter()
            .map(|table| {
                let custom_types = table
                    .columns(conn)?
                    .into_iter()
                    .filter(|column| column.has_custom_type())
                    .map(|column| PgType::from_name(column.data_type_str()?, conn))
                    .collect::<Result<HashSet<PgType>, WebCodeGenError>>()?;
                let mut additional_custom_types = custom_types.clone();
                for custom_type in custom_types {
                    additional_custom_types.extend(custom_type.internal_custom_types(conn)?);
                }
                Ok(additional_custom_types)
            })
            .collect::<Result<Vec<HashSet<PgType>>, WebCodeGenError>>()?
            .into_iter()
            .flatten()
            .collect::<HashSet<PgType>>();

        let user_defined_types_syn = user_defined_types
            .into_iter()
            .map(|pg_type| pg_type.to_syn(conn))
            .collect::<Result<Vec<TokenStream>, WebCodeGenError>>()?;

        let traits = Table::traits();

        // Create a new TokenStream
        let output = quote! {
            #[cfg(feature = "diesel")]
            use diesel::{ExpressionMethods, QueryDsl, SelectableHelper};
            #[cfg(feature = "diesel")]
            use diesel_async::RunQueryDsl;

            #(#user_defined_types_syn)*

            #( #schema )*

            #[cfg(feature = "diesel")]
            diesel::allow_tables_to_appear_in_same_query!( #( #table_idents ),* );

            #traits

            #( #table_structs )*
        };

        // Convert the generated TokenStream to a string
        let code_string = output.to_string();

        // Parse the generated code string into a syn::Item
        let syntax_tree: File = syn::parse_str(&code_string).unwrap();

        // Use prettyplease to format the syntax tree
        let formatted_code = unparse(&syntax_tree);

        // Write the formatted code to the output file
        std::fs::write(output_path, formatted_code).unwrap();

        Ok(())
    }

    /// Returns the Syn TokenStream for the diesel schema definition for the table.
    pub fn to_schema(&self, conn: &mut PgConnection) -> Result<TokenStream, WebCodeGenError> {
        let table_name = Ident::new(&self.table_name, proc_macro2::Span::call_site());
        let table_schema = Ident::new(&self.table_schema, proc_macro2::Span::call_site());
<<<<<<< HEAD
        let columns = self
            .columns(conn)?
            .into_iter()
            .map(|column| {
                let column_name = Ident::new(&column.column_name, proc_macro2::Span::call_site());
                let column_type = column.diesel_type(conn)?;
                Ok(quote! {
                    #column_name -> #column_type
                })
            })
            .collect::<Result<Vec<TokenStream>, WebCodeGenError>>()?;
=======
        let columns = self.columns(conn)?.into_iter().map(|column| {
            let column_name = Ident::new(&column.column_name, proc_macro2::Span::call_site());
            let column_type = column.diesel_type()?;
            Ok(quote! {
                #column_name -> #column_type
            })
        }).collect::<Result<Vec<TokenStream>, WebCodeGenError>>()?;
>>>>>>> 3f9b20f2
        let primary_key_names = self
            .primary_key_columns(conn)?
            .into_iter()
            .map(|column| Ident::new(&column.column_name, proc_macro2::Span::call_site()));

        Ok(quote! {
            #[cfg(feature = "diesel")]
            diesel::table! {
                #table_schema.#table_name (#(#primary_key_names, )*) {
                    #(#columns),*
                }
            }
        })
    }

    /// Returns wether a table require authorizations to be viewed
    pub fn require_view_authorizations(&self, _conn: &mut PgConnection) -> bool {
        false
    }

    /// Returns wether a table require authorizations to be modified
    pub fn require_modify_authorizations(&self, _conn: &mut PgConnection) -> bool {
        false
    }

    /// Returns the Syn TokenStream for the struct definition and associated methods.
    pub fn to_syn(&self, conn: &mut PgConnection) -> Result<TokenStream, WebCodeGenError> {
        let table_name = Ident::new(&self.table_name, proc_macro2::Span::call_site());
        let struct_name: Ident = Ident::new(&self.struct_name(), proc_macro2::Span::call_site());
        let primary_key_columns = self
            .primary_key_columns(conn)?
            .into_iter()
            .map(|column| Ident::new(&column.column_name, proc_macro2::Span::call_site()));
        let attributes = self
            .columns(conn)?
            .into_iter()
            .map(|column| {
                let column_attribute: Ident =
                    Ident::new(&column.column_name, proc_macro2::Span::call_site());
                let column_type = column.data_type(conn)?;
                Ok(quote! {
                    pub #column_attribute: #column_type
                })
            })
            .collect::<Result<Vec<TokenStream>, WebCodeGenError>>()?;

        let mutability_impls = if self.has_session_user_generated_columns(conn) {
            let insert_trait_impls = self.insert_trait_impls(conn)?;
            let update_trait_impls = self.update_trait_impls(conn)?;
            quote! {
                #insert_trait_impls
                #update_trait_impls
            }
        } else {
            TokenStream::new()
        };
        let foreign_key_methods = self.foreign_key_methods(conn);

        Ok(quote! {
            #[derive(Debug)]
            #[cfg_attr(feature = "serde", derive(serde::Serialize, serde::Deserialize))]
            #[cfg_attr(feature = "diesel", derive(diesel::Queryable, diesel::Selectable, diesel::QueryableByName))]
            #[cfg_attr(feature = "diesel", diesel(table_name = #table_name))]
            #[cfg_attr(feature = "diesel", diesel(primary_key(#(#primary_key_columns),*)))]
            pub struct #struct_name {
                #(#attributes),*
            }

            impl #struct_name {
                #(#foreign_key_methods)*
            }

            #mutability_impls
        })
    }

    fn foreign_key_methods<'a>(
        &'a self,
        conn: &'a mut PgConnection,
    ) -> impl Iterator<Item = TokenStream> + 'a {
        self
            .columns(conn)
            .unwrap()
            .into_iter()
            .filter_map(move |column| {
                if !column.is_foreign_key(conn) {
                    return None;
                }
                let (foreign_key_table, foreign_key_column) = column.foreign_table(conn).unwrap().unwrap();
                let foreign_key_table_name: Ident = Ident::new(&foreign_key_table.table_name, proc_macro2::Span::call_site());
                let foreign_key_column_name: Ident = Ident::new(&foreign_key_column.column_name, proc_macro2::Span::call_site());
                let method_name: Ident = if column.column_name.ends_with("_id") {
                    Ident::new(&column.column_name[..column.column_name.len() - 3], proc_macro2::Span::call_site())
                } else {
                    Ident::new(&column.column_name, proc_macro2::Span::call_site())
                };
                let current_column_name: Ident = Ident::new(&column.column_name, proc_macro2::Span::call_site());
                let foreign_key_struct_name: Ident = Ident::new(&foreign_key_table.struct_name(), proc_macro2::Span::call_site());

                Some(quote! {
                    #[cfg(feature = "diesel")]
                    pub async fn #method_name(&self, conn: &mut diesel_async::AsyncPgConnection) -> Result<#foreign_key_struct_name, diesel::result::Error> {
                        #foreign_key_table_name::dsl::#foreign_key_table_name
                            .filter(#foreign_key_table_name::dsl::#foreign_key_column_name.eq(self.#current_column_name))
                            .select(#foreign_key_struct_name::as_select())
                            .first::<#foreign_key_struct_name>(conn)
                            .await
                    }
                })
            })
    }

    pub fn delete_method(&self, conn: &mut PgConnection) -> TokenStream {
        let struct_name: Ident = Ident::new(&self.struct_name(), proc_macro2::Span::call_site());
        let primary_key_columns = self.primary_key_columns(conn).unwrap();

        let where_clause = primary_key_columns
            .iter()
            .map(|column| {
                let column_name: Ident =
                    Ident::new(&column.column_name, proc_macro2::Span::call_site());
                quote! {
                    #struct_name::dsl::#column_name.eq(&self.#column_name)
                }
            })
            .collect::<Vec<_>>();

        // Join the where clauses with an and
        let where_clause = where_clause
            .into_iter()
            .reduce(|a, b| quote! { #a.and(#b) })
            .unwrap();

        quote! {
            #[cfg(feature = "diesel")]
            async pub fn delete(&self, conn: &mut diesel_async::AsyncPgConnection) -> Result<usize, DieselError> {
                diesel::delete(#struct_name.filter(#(#where_clause).and_then(|x| Ok(x)))).execute(conn).await
            }
        }
    }

    pub fn has_session_user_generated_columns(&self, conn: &mut PgConnection) -> bool {
        self.columns(conn)
            .unwrap()
            .iter()
            .any(|column| column.is_session_user_generated(conn))
    }

    pub fn insert_trait_impls(
        &self,
        conn: &mut PgConnection,
    ) -> Result<TokenStream, WebCodeGenError> {
        let struct_name: Ident = Ident::new(&self.struct_name(), proc_macro2::Span::call_site());
        let table_name = Ident::new(&self.table_name, proc_macro2::Span::call_site());
        let columns = self.columns(conn)?;

        let session_insert_columns = columns
            .iter()
            .filter(|column| !column.is_automatically_generated())
            .collect::<Vec<&Column>>();

        let insert_columns = session_insert_columns
            .iter()
            .filter(|column| !column.is_session_user_generated(conn))
            .collect::<Vec<&&Column>>();

        let session_insert_variant_name = Ident::new(
            &format!("SessionInsert{struct_name}"),
            proc_macro2::Span::call_site(),
        );
        let session_insert_variable_attributes = session_insert_columns
            .iter()
            .map(|column| {
                let column_name: Ident =
                    Ident::new(&column.column_name, proc_macro2::Span::call_site());
                let column_type = column.data_type(conn)?;
                Ok(quote! {
                    pub #column_name: #column_type,
                })
            })
            .collect::<Result<Vec<TokenStream>, WebCodeGenError>>()?;

        let insert_variant_name = Ident::new(
            &format!("Insert{struct_name}"),
            proc_macro2::Span::call_site(),
        );
        let insertable_variant_attributes = insert_columns
            .iter()
            .map(|column| {
                let column_name: Ident =
                    Ident::new(&column.column_name, proc_macro2::Span::call_site());
                let column_type = column.data_type(conn)?;
                Ok(quote! {
                    pub #column_name: #column_type,
                })
            })
            .collect::<Result<Vec<TokenStream>, WebCodeGenError>>()?;

        let into_session_insert_variant_map = insert_columns.iter().map(|column| {
            let column_name: Ident =
                Ident::new(&column.column_name, proc_macro2::Span::call_site());
            quote! {
                #column_name: self.#column_name,
            }
        });

        let new_structs_implementation = quote! {
            #[cfg(feature = "diesel")]
            #[derive(Debug)]
            #[cfg_attr(feature = "serde", derive(serde::Serialize, serde::Deserialize))]
            #[cfg_attr(feature = "diesel", derive(diesel::Insertable))]
            #[cfg_attr(feature = "diesel", diesel(table_name = #table_name))]
            pub struct #session_insert_variant_name {
                #(#session_insert_variable_attributes)*
            }

            #[derive(Debug)]
            #[cfg_attr(feature = "serde", derive(serde::Serialize, serde::Deserialize))]
            pub struct #insert_variant_name {
                #(#insertable_variant_attributes)*
            }
        };

        Ok(quote! {
            #new_structs_implementation

            #[cfg(feature = "diesel")]
            impl IntoSessionInsertVariant for #insert_variant_name {
                type SessionInsertVariant = #session_insert_variant_name;

                fn into_session_insert_variant(self, created_by: i32) -> Self::SessionInsertVariant {
                    #session_insert_variant_name {
                        #(#into_session_insert_variant_map)*
                        created_by,
                        updated_by: created_by
                    }
                }
            }

            #[cfg(feature = "diesel")]
            impl InsertableVariant<diesel_async::AsyncPgConnection> for #session_insert_variant_name {
                type Row = #struct_name;

                async fn insert(&self, conn: &mut diesel_async::AsyncPgConnection) -> Result<Self::Row, diesel::result::Error> {
                    diesel::insert_into(#table_name::dsl::#table_name)
                        .values(self)
                        .get_result(conn)
                        .await
                }
            }
        })
    }

    pub fn update_trait_impls(
        &self,
        conn: &mut PgConnection,
    ) -> Result<TokenStream, WebCodeGenError> {
        let struct_name: Ident = Ident::new(&self.struct_name(), proc_macro2::Span::call_site());
        let table_name = Ident::new(&self.table_name, proc_macro2::Span::call_site());
        let columns = self.columns(conn)?;
        let primary_key_names = self
            .primary_key_columns(conn)?
            .into_iter()
            .map(|column| column.column_name.clone())
            .collect::<Vec<String>>();

        let primary_key_identifiers = primary_key_names
            .iter()
            .map(|column_name| Ident::new(column_name, proc_macro2::Span::call_site()));

        let session_update_columns = columns
            .iter()
            .filter(|column| {
                (!column.is_automatically_generated()
                    || primary_key_names.contains(&column.column_name))
                    && !column.is_created_by(conn)
            })
            .collect::<Vec<&Column>>();

        let update_columns = session_update_columns
            .iter()
            .filter(|column| {
                !column.is_session_user_generated(conn)
                    || primary_key_names.contains(&column.column_name)
            })
            .collect::<Vec<&&Column>>();

        let session_update_variant_name = Ident::new(
            &format!("SessionUpdate{struct_name}"),
            proc_macro2::Span::call_site(),
        );
        let session_update_variable_attributes = session_update_columns
            .iter()
            .map(|column| {
                let column_name: Ident =
                    Ident::new(&column.column_name, proc_macro2::Span::call_site());
                let column_type = column.data_type(conn)?;
                Ok(
                    if column.is_updated_by(conn) || primary_key_names.contains(&column.column_name)
                    {
                        quote! {
                            pub #column_name: #column_type,
                        }
                    } else {
                        quote! {
                            pub #column_name: Option<#column_type>,
                        }
                    },
                )
            })
            .collect::<Result<Vec<TokenStream>, WebCodeGenError>>()?;

        let update_variant_name = Ident::new(
            &format!("Update{struct_name}"),
            proc_macro2::Span::call_site(),
        );
        let updateable_variant_attributes = update_columns
            .iter()
            .map(|column| {
                let column_name: Ident =
                    Ident::new(&column.column_name, proc_macro2::Span::call_site());
                let column_type = column.data_type(conn)?;

                Ok(if primary_key_names.contains(&column.column_name) {
                    quote! {
                        pub #column_name: #column_type,
                    }
                } else {
                    quote! {
                        pub #column_name: Option<#column_type>,
                    }
                })
            })
            .collect::<Result<Vec<TokenStream>, WebCodeGenError>>()?;

        let into_session_update_variant_map = update_columns.iter().map(|column| {
            let column_name: Ident =
                Ident::new(&column.column_name, proc_macro2::Span::call_site());
            quote! {
                #column_name: self.#column_name,
            }
        });

        let new_structs_implementation = quote! {
            #[cfg(feature = "diesel")]
            #[derive(Debug)]
            #[cfg_attr(feature = "serde", derive(serde::Serialize, serde::Deserialize))]
            #[cfg_attr(feature = "diesel", derive(diesel::AsChangeset, diesel::Identifiable))]
            #[cfg_attr(feature = "diesel", diesel(primary_key(#(#primary_key_identifiers),*)))]
            #[cfg_attr(feature = "diesel", diesel(table_name = #table_name))]
            pub struct #session_update_variant_name {
                #(#session_update_variable_attributes)*
            }

            #[derive(Debug)]
            #[cfg_attr(feature = "serde", derive(serde::Serialize, serde::Deserialize))]
            pub struct #update_variant_name {
                #(#updateable_variant_attributes)*
            }
        };

        Ok(quote! {
            #new_structs_implementation

            #[cfg(feature = "diesel")]
            impl IntoSessionUpdateVariant for #update_variant_name {
                type SessionUpdateVariant = #session_update_variant_name;

                fn into_session_update_variant(self, updated_by: i32) -> Self::SessionUpdateVariant {
                    #session_update_variant_name {
                        #(#into_session_update_variant_map)*
                        updated_by
                    }
                }
            }

            #[cfg(feature = "diesel")]
            impl UpdateableVariant<diesel_async::AsyncPgConnection> for #session_update_variant_name {
                type Row = #struct_name;

                async fn update(&self, conn: &mut diesel_async::AsyncPgConnection) -> Result<Self::Row, diesel::result::Error> {
                    diesel::update(#table_name::dsl::#table_name)
                        .filter(#table_name::dsl::id.eq(self.id))
                        .set(self)
                        .get_result(conn)
                        .await
                }
            }
        })
    }

    pub fn unique_indexes(&self, conn: &mut PgConnection) -> Result<Vec<Index>, DieselError> {
        use crate::schema::pg_indexes;
        pg_indexes::dsl::pg_indexes
            .filter(pg_indexes::dsl::schemaname.eq(&self.table_schema))
            .filter(pg_indexes::dsl::tablename.eq(&self.table_name))
            .filter(pg_indexes::dsl::indexdef.like("%UNIQUE%"))
            .load::<Index>(conn)
    }

    pub fn gin_indexes(&self, conn: &mut PgConnection) -> Result<Vec<Index>, DieselError> {
        use crate::schema::pg_indexes;
        pg_indexes::dsl::pg_indexes
            .filter(pg_indexes::dsl::schemaname.eq(&self.table_schema))
            .filter(pg_indexes::dsl::tablename.eq(&self.table_name))
            .filter(pg_indexes::dsl::indexdef.like("%USING gin%"))
            .load::<Index>(conn)
    }

    pub fn gist_indexes(&self, conn: &mut PgConnection) -> Result<Vec<Index>, DieselError> {
        use crate::schema::pg_indexes;
        pg_indexes::dsl::pg_indexes
            .filter(pg_indexes::dsl::schemaname.eq(&self.table_schema))
            .filter(pg_indexes::dsl::tablename.eq(&self.table_name))
            .filter(pg_indexes::dsl::indexdef.like("%USING gist%"))
            .load::<Index>(conn)
    }

    pub fn load_all(
        conn: &mut PgConnection,
        table_catalog: &str,
        table_schema: Option<&str>,
    ) -> Result<Vec<Self>, DieselError> {
        use crate::schema::tables;
        tables::dsl::tables
            .filter(tables::dsl::table_catalog.eq(table_catalog))
            .filter(tables::dsl::table_schema.eq(table_schema.unwrap_or("public")))
            .filter(tables::dsl::table_name.ne("__diesel_schema_migrations"))
            .load::<Table>(conn)
    }

    pub fn load(
        conn: &mut PgConnection,
        table_name: &str,
        table_schema: Option<&str>,
        table_catalog: &str,
    ) -> Option<Self> {
        use crate::schema::tables;
        let table_schema = table_schema.unwrap_or("public");
        tables::dsl::tables
            .filter(tables::dsl::table_name.eq(table_name))
            .filter(tables::dsl::table_schema.eq(table_schema))
            .filter(tables::dsl::table_catalog.eq(table_catalog))
            .first::<Table>(conn)
            .ok()
    }

    pub fn columns(&self, conn: &mut PgConnection) -> Result<Vec<Column>, WebCodeGenError> {
        use crate::schema::columns;
        Ok(columns::dsl::columns
            .filter(columns::dsl::table_name.eq(&self.table_name))
            .filter(columns::dsl::table_schema.eq(&self.table_schema))
            .filter(columns::dsl::table_catalog.eq(&self.table_catalog))
            .load::<Column>(conn)?)
    }

    pub fn column_by_name(
        &self,
        conn: &mut PgConnection,
        column_name: &str,
    ) -> Result<Column, DieselError> {
        use crate::schema::columns;
        columns::dsl::columns
            .filter(columns::dsl::table_name.eq(&self.table_name))
            .filter(columns::dsl::table_schema.eq(&self.table_schema))
            .filter(columns::dsl::table_catalog.eq(&self.table_catalog))
            .filter(columns::dsl::column_name.eq(column_name))
            .first::<Column>(conn)
    }

    pub fn unique_columns(
        &self,
        conn: &mut PgConnection,
    ) -> Result<Vec<Vec<Column>>, WebCodeGenError> {
        use crate::schema::columns;
        use crate::schema::key_column_usage;
        use crate::schema::table_constraints;
        Ok(key_column_usage::dsl::key_column_usage
            .inner_join(
                columns::dsl::columns.on(key_column_usage::dsl::table_name
                    .nullable()
                    .eq(columns::dsl::table_name.nullable())
                    .and(
                        key_column_usage::dsl::table_schema
                            .nullable()
                            .eq(columns::dsl::table_schema.nullable()),
                    )
                    .and(
                        key_column_usage::dsl::table_catalog
                            .nullable()
                            .eq(columns::dsl::table_catalog.nullable()),
                    )
                    .and(
                        key_column_usage::dsl::column_name
                            .nullable()
                            .eq(columns::dsl::column_name.nullable()),
                    )),
            )
            .inner_join(
                table_constraints::dsl::table_constraints.on(
                    key_column_usage::dsl::constraint_name
                        .nullable()
                        .eq(table_constraints::dsl::constraint_name.nullable())
                        .and(
                            key_column_usage::dsl::constraint_schema
                                .nullable()
                                .eq(table_constraints::dsl::constraint_schema.nullable()),
                        )
                        .and(
                            key_column_usage::dsl::constraint_catalog
                                .nullable()
                                .eq(table_constraints::dsl::constraint_catalog.nullable()),
                        )
                        .and(
                            key_column_usage::dsl::table_name
                                .nullable()
                                .eq(table_constraints::dsl::table_name.nullable()),
                        )
                        .and(
                            key_column_usage::dsl::table_schema
                                .nullable()
                                .eq(table_constraints::dsl::table_schema.nullable()),
                        )
                        .and(
                            key_column_usage::dsl::table_catalog
                                .nullable()
                                .eq(table_constraints::dsl::table_catalog.nullable()),
                        ),
                ),
            )
            .filter(key_column_usage::dsl::table_name.eq(&self.table_name))
            .filter(key_column_usage::dsl::table_schema.eq(&self.table_schema))
            .filter(key_column_usage::dsl::table_catalog.eq(&self.table_catalog))
            .filter(table_constraints::dsl::constraint_type.eq("UNIQUE"))
            .order_by(table_constraints::dsl::constraint_name)
            .select((TableConstraint::as_select(), Column::as_select()))
            .load::<(TableConstraint, Column)>(conn)
            .map(|rows| {
                rows.into_iter()
                    .chunk_by(|(constraint, _)| constraint.constraint_name.clone())
                    .into_iter()
                    .map(|(_, group)| {
                        group
                            .into_iter()
                            .map(|(_, column)| column)
                            .collect::<Vec<Column>>()
                    })
                    .collect()
            })?)
    }

    pub fn primary_key_columns(
        &self,
        conn: &mut PgConnection,
    ) -> Result<Vec<Column>, WebCodeGenError> {
        use crate::schema::columns;
        use crate::schema::key_column_usage;
        use crate::schema::table_constraints;
        Ok(key_column_usage::dsl::key_column_usage
            .inner_join(
                columns::dsl::columns.on(key_column_usage::dsl::table_name
                    .nullable()
                    .eq(columns::dsl::table_name.nullable())
                    .and(
                        key_column_usage::dsl::table_schema
                            .nullable()
                            .eq(columns::dsl::table_schema.nullable()),
                    )
                    .and(
                        key_column_usage::dsl::table_catalog
                            .nullable()
                            .eq(columns::dsl::table_catalog.nullable()),
                    )
                    .and(
                        key_column_usage::dsl::column_name
                            .nullable()
                            .eq(columns::dsl::column_name.nullable()),
                    )),
            )
            .inner_join(
                table_constraints::dsl::table_constraints.on(
                    key_column_usage::dsl::constraint_name
                        .nullable()
                        .eq(table_constraints::dsl::constraint_name.nullable())
                        .and(
                            key_column_usage::dsl::constraint_schema
                                .nullable()
                                .eq(table_constraints::dsl::constraint_schema.nullable()),
                        )
                        .and(
                            key_column_usage::dsl::constraint_catalog
                                .nullable()
                                .eq(table_constraints::dsl::constraint_catalog.nullable()),
                        )
                        .and(
                            key_column_usage::dsl::table_name
                                .nullable()
                                .eq(table_constraints::dsl::table_name.nullable()),
                        )
                        .and(
                            key_column_usage::dsl::table_schema
                                .nullable()
                                .eq(table_constraints::dsl::table_schema.nullable()),
                        )
                        .and(
                            key_column_usage::dsl::table_catalog
                                .nullable()
                                .eq(table_constraints::dsl::table_catalog.nullable()),
                        ),
                ),
            )
            .filter(key_column_usage::dsl::table_name.eq(&self.table_name))
            .filter(key_column_usage::dsl::table_schema.eq(&self.table_schema))
            .filter(key_column_usage::dsl::table_catalog.eq(&self.table_catalog))
            .filter(table_constraints::dsl::constraint_type.eq("PRIMARY KEY"))
            .select(Column::as_select())
            .load::<Column>(conn)?)
    }

    pub fn check_constraints(
        &self,
        conn: &mut PgConnection,
    ) -> Result<Vec<CheckConstraint>, DieselError> {
        use crate::schema::check_constraints;
        use crate::schema::table_constraints;

        check_constraints::dsl::check_constraints
            .inner_join(
                table_constraints::dsl::table_constraints.on(
                    check_constraints::dsl::constraint_name
                        .eq(table_constraints::dsl::constraint_name)
                        .and(
                            check_constraints::dsl::constraint_schema
                                .eq(table_constraints::dsl::constraint_schema),
                        )
                        .and(
                            check_constraints::dsl::constraint_catalog
                                .eq(table_constraints::dsl::constraint_catalog),
                        ),
                ),
            )
            .filter(table_constraints::dsl::table_name.eq(&self.table_name))
            .filter(table_constraints::dsl::table_schema.eq(&self.table_schema))
            .filter(table_constraints::dsl::table_catalog.eq(&self.table_catalog))
            .select(CheckConstraint::as_select())
            .load::<CheckConstraint>(conn)
    }
}<|MERGE_RESOLUTION|>--- conflicted
+++ resolved
@@ -18,11 +18,9 @@
 use crate::Column;
 use crate::Index;
 use crate::TableConstraint;
-<<<<<<< HEAD
 
 use super::PgType;
-=======
->>>>>>> 3f9b20f2
+
 
 /// Struct defining the `information_schema.tables` table.
 #[derive(Queryable, QueryableByName, PartialEq, Eq, Selectable, Debug)]
@@ -224,7 +222,6 @@
     pub fn to_schema(&self, conn: &mut PgConnection) -> Result<TokenStream, WebCodeGenError> {
         let table_name = Ident::new(&self.table_name, proc_macro2::Span::call_site());
         let table_schema = Ident::new(&self.table_schema, proc_macro2::Span::call_site());
-<<<<<<< HEAD
         let columns = self
             .columns(conn)?
             .into_iter()
@@ -236,15 +233,6 @@
                 })
             })
             .collect::<Result<Vec<TokenStream>, WebCodeGenError>>()?;
-=======
-        let columns = self.columns(conn)?.into_iter().map(|column| {
-            let column_name = Ident::new(&column.column_name, proc_macro2::Span::call_site());
-            let column_type = column.diesel_type()?;
-            Ok(quote! {
-                #column_name -> #column_type
-            })
-        }).collect::<Result<Vec<TokenStream>, WebCodeGenError>>()?;
->>>>>>> 3f9b20f2
         let primary_key_names = self
             .primary_key_columns(conn)?
             .into_iter()
