--- conflicted
+++ resolved
@@ -1,8 +1,4 @@
-<<<<<<< HEAD
 use crate::table_metadata::pg_type::postgres_type_to_diesel;
-=======
-use crate::errors::WebCodeGenError;
->>>>>>> 3f9b20f2
 use diesel::pg::PgConnection;
 use diesel::{ExpressionMethods, JoinOnDsl, QueryDsl, RunQueryDsl, TextExpressionMethods};
 use prettyplease::unparse;
@@ -52,73 +48,7 @@
     "_text",
 ];
 
-<<<<<<< HEAD
-=======
-pub fn postgres_type_to_diesel(
-    postgres_type: &str,
-    nullable: bool,
-) -> Result<Type, WebCodeGenError> {
-    let rust_type_str = match postgres_type {
-        "integer" => "diesel::sql_types::Integer",
-        "text" => "diesel::sql_types::Text",
-        "timestamp without time zone" => "diesel::sql_types::Timestamp",
-        "timestamp with time zone" => "diesel::sql_types::Timestamptz",
-        "timestamptz" => "diesel::sql_types::Timestamptz",
-        "timestamp" => "diesel::sql_types::Timestamp",
-        "time" => "diesel::sql_types::Time",
-        "uuid" => "diesel::sql_types::Uuid",
-        "boolean" => "diesel::sql_types::Bool",
-        "bool" => "diesel::sql_types::Bool",
-        "real" => "diesel::sql_types::Float",
-        "name" => "diesel::sql_types::Text",
-        "double precision" => "diesel::sql_types::Double",
-        "character varying" => "diesel::sql_types::Text",
-        "char" => "diesel::sql_types::CChar",
-        "bpchar" => "diesel::sql_types::Bpchar",
-        "bytea" => "diesel::sql_types::Bytea",
-        "json" => "diesel::sql_types::Json",
-        "jsonb" => "diesel::sql_types::Jsonb",
-        "macaddr" => "diesel::sql_types::Macaddr",
-        "inet" => "diesel::sql_types::Inet",
-        "oid" => "diesel::sql_types::Oid",
-        "int2" => "diesel::sql_types::SmallInt",
-        "int4" => "diesel::sql_types::Integer",
-        "int8" => "diesel::sql_types::BigInt",
-        "float4" => "diesel::sql_types::Float",
-        "float8" => "diesel::sql_types::Double",
-        "tsvector" => "diesel_full_text_search::TsVector",
-        "tsquery" => "diesel_full_text_search::TsQuery",
-        "money" => "diesel::pg::sql_types::Money",
-        "smallint" => "diesel::sql_types::SmallInt",
-        "bigint" => "diesel::sql_types::BigInt",
-        "cstring" => "diesel::sql_types::Text",
-        "interval" => "diesel::sql_types::Interval",
-        "date" => "diesel::sql_types::Date",
-        "geometry" | "geography" => "postgis_diesel::sql_types::Geometry",
-        "point" => "postgis_diesel::sql_types::Geometry",
-        "polygon" => "postgis_diesel::sql_types::Geometry",
-        "geometry(Point,4326)" => "postgis_diesel::sql_types::Geometry",
-        "line" => "postgis_diesel::sql_types::Geometry",
-        "jpeg" => "JPEG",
-        unknown => {
-            return Err(WebCodeGenError::UnknownPostgresType {
-                type_name: unknown.to_string(),
-                context: None,
-            });
-        }
-    };
-
-    let rust_type_str = if nullable {
-        format!("diesel::sql_types::Nullable<{}>", rust_type_str)
-    } else {
-        rust_type_str.to_string()
-    };
-
-    Ok(parse_str::<Type>(&rust_type_str)
-        .expect(format!("Failed to parse rust type: '{}'", rust_type_str).as_str()))
-}
-
->>>>>>> 3f9b20f2
+
 pub struct SQLFunction {
     name: String,
     return_type: Option<Type>,
